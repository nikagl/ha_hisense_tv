import asyncio
import logging

from homeassistant.components import mqtt
from homeassistant.const import MAJOR_VERSION, MINOR_VERSION

from .const import DEFAULT_CLIENT_ID

_LOGGER = logging.getLogger(__name__)


async def mqtt_pub_sub(hass, pub, sub, payload=""):
    loop = asyncio.get_event_loop()
    queue = asyncio.Queue()

    def put(*args):
        loop.call_soon_threadsafe(queue.put_nowait, args)

    async def get():
        while True:
            yield await asyncio.wait_for(queue.get(), timeout=10)

    unsubscribe = await mqtt.async_subscribe(hass=hass, topic=sub, msg_callback=put)
    mqtt.async_publish(hass=hass, topic=pub, payload=payload)
    return get(), unsubscribe


class HisenseTvBase(object):
    def __init__(
        self, hass, name: str, mqtt_in: str, mqtt_out: str, mac: str, uid: str
    ):
        self._client = DEFAULT_CLIENT_ID
        self._hass = hass
        self._name = name
        self._mqtt_in = mqtt_in or ""
        self._mqtt_out = mqtt_out or ""
        self._mac = mac
        self._unique_id = uid
<<<<<<< HEAD
        self._icon = "mdi:television-clean"
=======
        self._icon = (
            "mdi:television-clean"
            if MAJOR_VERSION <= 2021 and MINOR_VERSION < 11
            else "mdi:television-shimmer"
        )
>>>>>>> 7134a772
        self._subscriptions = {
            "tvsleep": lambda: None,
            "state": lambda: None,
            "volume": lambda: None,
            "sourcelist": lambda: None,
        }

    def _out_topic(self, topic=""):
        try:
            out_topic = self._mqtt_out + topic % self._client
        except:
            out_topic = self._mqtt_out + topic % self._client
        _LOGGER.debug("_out_topic: %s" % out_topic)
        return out_topic

    def _in_topic(self, topic=""):
        try:
            in_topic = self._mqtt_in + topic % self._client
        except:
            in_topic = self._mqtt_in + topic
        _LOGGER.debug("_in_topic: %s" % in_topic)
        return in_topic<|MERGE_RESOLUTION|>--- conflicted
+++ resolved
@@ -36,15 +36,11 @@
         self._mqtt_out = mqtt_out or ""
         self._mac = mac
         self._unique_id = uid
-<<<<<<< HEAD
-        self._icon = "mdi:television-clean"
-=======
         self._icon = (
             "mdi:television-clean"
             if MAJOR_VERSION <= 2021 and MINOR_VERSION < 11
             else "mdi:television-shimmer"
         )
->>>>>>> 7134a772
         self._subscriptions = {
             "tvsleep": lambda: None,
             "state": lambda: None,
